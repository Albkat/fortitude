use crate::ast::FortitudeNode;
use crate::cli::{CheckArgs, GlobalConfigArgs, FORTRAN_EXTS};
use crate::message::DiagnosticMessage;
use crate::printer::{Flags as PrinterFlags, Printer};
use crate::rule_selector::{PreviewOptions, RuleSelector, Specificity};
use crate::rules::Rule;
use crate::rules::{error::ioerror::IoError, AstRuleEnum, PathRuleEnum, TextRuleEnum};
<<<<<<< HEAD
use crate::settings::{OutputFormat, ProgressBar, Settings, DEFAULT_SELECTORS};
=======
use crate::settings::{OutputFormat, PreviewMode, Settings, DEFAULT_SELECTORS};
>>>>>>> af906167

use anyhow::{Context, Result};
use indicatif::{ParallelProgressIterator, ProgressStyle};
use itertools::Itertools;
use rayon::prelude::*;
use ruff_diagnostics::Diagnostic;
use ruff_source_file::{SourceFile, SourceFileBuilder};
use ruff_text_size::TextRange;
use serde::{Deserialize, Serialize};
use std::collections::{BTreeMap, BTreeSet};
use std::io;
use std::path::{Path, PathBuf};
use std::process::ExitCode;
use strum::IntoEnumIterator;
use toml::Table;
use tree_sitter::Parser;
use walkdir::WalkDir;

// These are just helper structs to let us quickly work out if there's
// a fortitude section in an fpm.toml file
#[derive(Debug, PartialEq, Eq, Default, Serialize, Deserialize)]
struct Fpm {
    extra: Option<Extra>,
}

#[derive(Debug, PartialEq, Eq, Default, Serialize, Deserialize)]
struct Extra {
    fortitude: Option<CheckSection>,
}

#[derive(Debug, PartialEq, Eq, Default, Serialize, Deserialize)]
struct CheckSection {
    check: Option<CheckArgs>,
}

// Adapted from ruff
fn parse_fpm_toml<P: AsRef<Path>>(path: P) -> Result<Fpm> {
    let contents = std::fs::read_to_string(path.as_ref())
        .with_context(|| format!("Failed to read {}", path.as_ref().display()))?;
    toml::from_str(&contents)
        .with_context(|| format!("Failed to parse {}", path.as_ref().display()))
}

pub fn fortitude_enabled<P: AsRef<Path>>(path: P) -> Result<bool> {
    let fpm = parse_fpm_toml(path)?;
    Ok(fpm.extra.and_then(|extra| extra.fortitude).is_some())
}

/// Return the path to the `fpm.toml` or `fortitude.toml` file in a given
/// directory. Adapated from ruff
pub fn settings_toml<P: AsRef<Path>>(path: P) -> Result<Option<PathBuf>> {
    // Check for `.fortitude.toml`.
    let fortitude_toml = path.as_ref().join(".fortitude.toml");
    if fortitude_toml.is_file() {
        return Ok(Some(fortitude_toml));
    }

    // Check for `fortitude.toml`.
    let fortitude_toml = path.as_ref().join("fortitude.toml");
    if fortitude_toml.is_file() {
        return Ok(Some(fortitude_toml));
    }

    // Check for `fpm.toml`.
    let fpm_toml = path.as_ref().join("fpm.toml");
    if fpm_toml.is_file() && fortitude_enabled(&fpm_toml)? {
        return Ok(Some(fpm_toml));
    }

    Ok(None)
}

/// Find the path to the `fpm.toml` or `fortitude.toml` file, if such a file
/// exists. Adapated from ruff
pub fn find_settings_toml<P: AsRef<Path>>(path: P) -> Result<Option<PathBuf>> {
    for directory in path.as_ref().ancestors() {
        if let Some(settings) = settings_toml(directory)? {
            return Ok(Some(settings));
        }
    }
    Ok(None)
}

/// Read either the "extra.fortitude" table from "fpm.toml", or the
/// whole "fortitude.toml" file
fn from_toml_subsection<P: AsRef<Path>>(path: P) -> Result<CheckSection> {
    let config_str = if path.as_ref().ends_with("fpm.toml") {
        let config = std::fs::read_to_string(path)?.parse::<Table>()?;

        // Unwrap should be ok here because we've already checked this
        // file has these tables
        let extra = &config["extra"].as_table().unwrap();
        let fortitude = &extra["fortitude"].as_table().unwrap();
        fortitude.to_string()
    } else {
        std::fs::read_to_string(path)?
    };

    let config: CheckSection = toml::from_str(&config_str)?;

    Ok(config)
}

/// Resolve `--foo` and `--no-foo` arguments
fn resolve_bool_arg(yes: Option<bool>, no: Option<bool>) -> Option<bool> {
    let yes = yes.unwrap_or_default();
    let no = no.unwrap_or_default();
    match (yes, no) {
        (true, false) => Some(true),
        (false, true) => Some(false),
        (false, false) => None,
        (..) => unreachable!("Clap should make this impossible"),
    }
}

// This is our "known good" intermediate settings struct after we've
// read the config file, but before we've overridden it from the CLI
#[derive(Default, Debug)]
pub struct CheckSettings {
    pub files: Vec<PathBuf>,
    pub ignore: Vec<RuleSelector>,
    pub select: Option<Vec<RuleSelector>>,
    pub extend_select: Vec<RuleSelector>,
    pub line_length: usize,
    pub file_extensions: Vec<String>,
    pub output_format: OutputFormat,
<<<<<<< HEAD
    pub progress_bar: ProgressBar,
=======
    pub preview: PreviewMode,
>>>>>>> af906167
}

/// Read either fpm.toml or fortitude.toml into our "known good" file
/// settings struct
fn parse_config_file(config_file: &Option<PathBuf>) -> Result<CheckSettings> {
    let filename = match config_file {
        Some(filename) => filename.clone(),
        None => match find_settings_toml(".")? {
            Some(filename) => filename,
            None => {
                return Ok(CheckSettings::default());
            }
        },
    };

    let settings = match from_toml_subsection(filename)?.check {
        Some(value) => CheckSettings {
            files: value.files.unwrap_or(vec![PathBuf::from(".")]),
            ignore: value.ignore.unwrap_or_default(),
            select: value.select,
            extend_select: value.extend_select.unwrap_or_default(),
            line_length: value.line_length.unwrap_or(Settings::default().line_length),
            file_extensions: value
                .file_extensions
                .unwrap_or(FORTRAN_EXTS.iter().map(|ext| ext.to_string()).collect_vec()),
            output_format: value.output_format.unwrap_or_default(),
<<<<<<< HEAD
            progress_bar: value.progress_bar.unwrap_or_default(),
=======
            preview: resolve_bool_arg(value.preview, value.no_preview)
                .map(PreviewMode::from)
                .unwrap_or_default(),
>>>>>>> af906167
        },
        None => CheckSettings::default(),
    };
    Ok(settings)
}

/// Get the list of active rules for this session.
fn ruleset(args: RuleSelection, preview: &PreviewMode) -> anyhow::Result<Vec<Rule>> {
    let preview = PreviewOptions {
        mode: *preview,
        require_explicit: false,
    };

    // The select_set keeps track of which rules have been selected.
    let mut select_set: BTreeSet<Rule> = if args.select.is_none() {
        DEFAULT_SELECTORS
            .iter()
            .flat_map(|selector| selector.rules(&preview))
            .collect()
    } else {
        BTreeSet::default()
    };

    for spec in Specificity::iter() {
        // Iterate over rule selectors in order of specificity.
        for selector in args
            .select
            .iter()
            .flatten()
            .chain(args.extend_select.iter())
            .filter(|s| s.specificity() == spec)
        {
            for rule in selector.rules(&preview) {
                select_set.insert(rule);
            }
        }

        for selector in args.ignore.iter().filter(|s| s.specificity() == spec) {
            for rule in selector.rules(&preview) {
                select_set.remove(&rule);
            }
        }
    }

    let rules = select_set.into_iter().collect_vec();

    Ok(rules)
}

/// Helper function used with `filter` to select only paths that end in a Fortran extension.
/// Includes non-standard extensions, as these should be reported.
fn filter_fortran_extensions<S: AsRef<str>>(path: &Path, extensions: &[S]) -> bool {
    if let Some(ext) = path.extension() {
        // Can't use '&[&str].contains()', as extensions are of type OsStr
        extensions.iter().any(|x| x.as_ref() == ext)
    } else {
        false
    }
}

/// Expand the input list of files to include all Fortran files.
fn get_files<S: AsRef<str>>(files_in: &Vec<PathBuf>, extensions: &[S]) -> Vec<PathBuf> {
    let mut paths = Vec::new();
    for path in files_in {
        if path.is_dir() {
            paths.extend(
                WalkDir::new(path)
                    .min_depth(1)
                    .into_iter()
                    .filter_map(|x| x.ok())
                    .map(|x| x.path().to_path_buf())
                    .filter(|x| filter_fortran_extensions(x.as_path(), extensions)),
            );
        } else {
            paths.push(path.to_path_buf());
        }
    }
    paths
}

/// Parse a file, check it for issues, and return the report.
pub(crate) fn check_file(
    path_rules: &Vec<PathRuleEnum>,
    text_rules: &Vec<TextRuleEnum>,
    ast_entrypoints: &BTreeMap<&str, Vec<AstRuleEnum>>,
    path: &Path,
    file: &SourceFile,
    settings: &Settings,
) -> anyhow::Result<Vec<Diagnostic>> {
    let mut violations = Vec::new();

    for rule in path_rules {
        if let Some(violation) = rule.check(settings, path) {
            violations.push(violation);
        }
    }

    // Perform plain text analysis
    for rule in text_rules {
        violations.extend(rule.check(settings, file));
    }

    // Perform AST analysis
    let mut parser = Parser::new();
    parser
        .set_language(&tree_sitter_fortran::LANGUAGE.into())
        .context("Error loading Fortran grammar")?;
    let tree = parser
        .parse(file.source_text(), None)
        .context("Failed to parse")?;
    for node in tree.root_node().named_descendants() {
        if let Some(rules) = ast_entrypoints.get(node.kind()) {
            for rule in rules {
                if let Some(violation) = rule.check(settings, &node, file) {
                    for v in violation {
                        violations.push(v);
                    }
                }
            }
        }
    }

    Ok(violations)
}

/// Wrapper around `std::fs::read_to_string` with some extra error
/// checking.
///
/// Check that the file length is representable as `u32` so
/// that we don't need to check when converting tree-sitter offsets
/// (usize) into ruff offsets (u32)
pub(crate) fn read_to_string(path: &Path) -> std::io::Result<String> {
    let metadata = path.metadata()?;
    let file_length = metadata.len();

    if TryInto::<u32>::try_into(file_length).is_err() {
        #[allow(non_snake_case)]
        let length_in_GiB = file_length as f64 / 1024.0 / 1024.0 / 1024.0;
        return Err(std::io::Error::new(
            std::io::ErrorKind::Other,
            format!("larger than maximum 4 GiB ({length_in_GiB} GiB)"),
        ));
    }
    std::fs::read_to_string(path)
}

pub(crate) fn rules_to_path_rules(rules: &[Rule]) -> Vec<PathRuleEnum> {
    rules
        .iter()
        .filter_map(|rule| match TryFrom::try_from(*rule) {
            Ok(path) => Some(path),
            _ => None,
        })
        .collect_vec()
}

pub(crate) fn rules_to_text_rules(rules: &[Rule]) -> Vec<TextRuleEnum> {
    rules
        .iter()
        .filter_map(|rule| match TryFrom::try_from(*rule) {
            Ok(text) => Some(text),
            _ => None,
        })
        .collect_vec()
}

/// Create a mapping of AST entrypoints to lists of the rules and codes that operate on them.
pub(crate) fn ast_entrypoint_map<'a>(rules: &[Rule]) -> BTreeMap<&'a str, Vec<AstRuleEnum>> {
    let ast_rules: Vec<AstRuleEnum> = rules
        .iter()
        .filter_map(|rule| match TryFrom::try_from(*rule) {
            Ok(ast) => Some(ast),
            _ => None,
        })
        .collect();

    let mut map: BTreeMap<&'a str, Vec<_>> = BTreeMap::new();
    for rule in ast_rules {
        for entrypoint in rule.entrypoints() {
            match map.get_mut(entrypoint) {
                Some(rule_vec) => {
                    rule_vec.push(rule);
                }
                None => {
                    map.insert(entrypoint, vec![rule]);
                }
            }
        }
    }
    map
}

// Taken from Ruff
#[derive(Clone, Debug, Default)]
pub struct RuleSelection {
    pub select: Option<Vec<RuleSelector>>,
    pub ignore: Vec<RuleSelector>,
    pub extend_select: Vec<RuleSelector>,
}

/// Check all files, report issues found, and return error code.
pub fn check(args: CheckArgs, global_options: &GlobalConfigArgs) -> Result<ExitCode> {
    // First we need to find and read any config file
    let file_settings = parse_config_file(&global_options.config_file)?;
    // Now, we can override settings from the config file with options
    // from the CLI
    let files = &args.files.unwrap_or(file_settings.files);
    let file_extensions = &args
        .file_extensions
        .unwrap_or(file_settings.file_extensions);

    let settings = Settings {
        line_length: args.line_length.unwrap_or(file_settings.line_length),
    };

    let rule_selection = RuleSelection {
        select: args.select.or(file_settings.select),
        // TODO: CLI ignore should _extend_ file ignore
        ignore: args.ignore.unwrap_or(file_settings.ignore),
        extend_select: args.extend_select.unwrap_or(file_settings.extend_select),
    };

    let output_format = args.output_format.unwrap_or(file_settings.output_format);
<<<<<<< HEAD
    let mut progress_bar = args.progress_bar.unwrap_or(file_settings.progress_bar);

    // Override progress bar settings if not using colour terminal
    if progress_bar == ProgressBar::Fancy && !colored::control::SHOULD_COLORIZE.should_colorize() {
        progress_bar = ProgressBar::Ascii;
    }
=======
    let preview_mode = resolve_bool_arg(args.preview, args.no_preview)
        .map(PreviewMode::from)
        .unwrap_or(file_settings.preview);
>>>>>>> af906167

    // At this point, we've assembled all our settings, and we're
    // ready to check the project

    let rules = ruleset(rule_selection, &preview_mode)?;

    let path_rules = rules_to_path_rules(&rules);
    let text_rules = rules_to_text_rules(&rules);
    let ast_entrypoints = ast_entrypoint_map(&rules);

    let files = get_files(files, file_extensions);
    let file_digits = files.len().to_string().len();
    let progress_bar_style = match progress_bar {
        ProgressBar::Fancy => {
            // Make progress bar with 60 char width, bright cyan colour (51)
            // Colours use some 8-bit representation
            let style_template = format!(
                "{{prefix}} {{pos:>{file_digits}}}/{{len}} [{{bar:60.51}}] [{{elapsed_precise}}]"
            );
            ProgressStyle::with_template(style_template.as_str())
                .unwrap()
                .progress_chars("━╸ ")
            // Alt: sub-character resolution "█▉▊▋▌▍▎▏  "
        }
        ProgressBar::Ascii => {
            // Same as fancy, but without colours and using basic characters
            let style_template = format!(
                "{{prefix}} {{pos:>{file_digits}}}/{{len}} [{{bar:60}}] [{{elapsed_precise}}]"
            );
            ProgressStyle::with_template(style_template.as_str())
                .unwrap()
                .progress_chars("=> ")
        }
        ProgressBar::Off => ProgressStyle::with_template("").unwrap(),
    };

    let mut diagnostics: Vec<_> = files
        .par_iter()
        .progress_with_style(progress_bar_style)
        .with_prefix("Checking file:")
        .flat_map(|path| {
            let filename = path.to_string_lossy();

            let source = match read_to_string(path) {
                Ok(source) => source,
                Err(error) => {
                    let message = format!("Error opening file: {error}");
                    return vec![DiagnosticMessage::from_error(
                        filename,
                        Diagnostic::new(IoError { message }, TextRange::default()),
                    )];
                }
            };

            let file = SourceFileBuilder::new(filename.as_ref(), source.as_str()).finish();

            match check_file(
                &path_rules,
                &text_rules,
                &ast_entrypoints,
                path,
                &file,
                &settings,
            ) {
                Ok(violations) => violations
                    .into_iter()
                    .map(|v| DiagnosticMessage::from_ruff(&file, v))
                    .collect_vec(),
                Err(msg) => {
                    let message = format!("Failed to process: {msg}");
                    vec![DiagnosticMessage::from_error(
                        filename,
                        Diagnostic::new(IoError { message }, TextRange::default()),
                    )]
                }
            }
        })
        .collect();

    diagnostics.par_sort_unstable();

    let total_errors = diagnostics.len();

    let mut writer = Box::new(io::stdout());

    let flags = PrinterFlags::SHOW_VIOLATIONS | PrinterFlags::SHOW_FIX_SUMMARY;

    Printer::new(output_format, flags).write_once(&diagnostics, &mut writer)?;

    if total_errors == 0 {
        Ok(ExitCode::SUCCESS)
    } else {
        Ok(ExitCode::FAILURE)
    }
}

#[cfg(test)]
mod tests {
    use std::str::FromStr;

    use crate::rule_selector::RuleSelector;

    use super::*;

    #[test]
    fn empty_select() -> anyhow::Result<()> {
        let args = RuleSelection {
            ignore: vec![],
            select: None,
            extend_select: vec![],
        };

        let preview_mode = PreviewMode::default();
        let rules = ruleset(args, &preview_mode)?;
        let preview = PreviewOptions::default();

        let all_rules: Vec<Rule> = DEFAULT_SELECTORS
            .iter()
            .flat_map(|selector| selector.rules(&preview))
            .collect();

        assert_eq!(rules, all_rules);

        Ok(())
    }

    #[test]
    fn empty_select_with_preview() -> anyhow::Result<()> {
        let args = RuleSelection {
            ignore: vec![],
            select: None,
            extend_select: vec![],
        };

        let preview_mode = PreviewMode::Enabled;
        let rules = ruleset(args, &preview_mode)?;
        let preview = PreviewOptions {
            mode: preview_mode,
            require_explicit: false,
        };

        let all_rules: Vec<Rule> = DEFAULT_SELECTORS
            .iter()
            .flat_map(|selector| selector.rules(&preview))
            .collect();

        assert_eq!(rules, all_rules);

        Ok(())
    }

    #[test]
    fn select_one_rule() -> anyhow::Result<()> {
        let args = RuleSelection {
            ignore: vec![],
            select: Some(vec![RuleSelector::from_str("E000")?]),
            extend_select: vec![],
        };

        let preview_mode = PreviewMode::default();
        let rules = ruleset(args, &preview_mode)?;
        let one_rules: Vec<Rule> = vec![Rule::IoError];

        assert_eq!(rules, one_rules);

        Ok(())
    }

    #[test]
    fn select_one_preview_rule_without_preview() -> anyhow::Result<()> {
        let args = RuleSelection {
            ignore: vec![],
            select: Some(vec![RuleSelector::from_str("E9904")?]),
            extend_select: vec![],
        };

        let preview_mode = PreviewMode::default();
        let rules = ruleset(args, &preview_mode)?;
        let one_rules: Vec<Rule> = vec![];

        assert_eq!(rules, one_rules);

        Ok(())
    }

    #[test]
    fn select_one_preview_rule_with_preview() -> anyhow::Result<()> {
        let args = RuleSelection {
            ignore: vec![],
            select: Some(vec![RuleSelector::from_str("E9904")?]),
            extend_select: vec![],
        };

        let preview_mode = PreviewMode::Enabled;
        let rules = ruleset(args, &preview_mode)?;
        let one_rules: Vec<Rule> = vec![Rule::PreviewTestRule];

        assert_eq!(rules, one_rules);

        Ok(())
    }

    #[test]
    fn extend_select() -> anyhow::Result<()> {
        let args = RuleSelection {
            ignore: vec![],
            select: Some(vec![RuleSelector::from_str("E000")?]),
            extend_select: vec![RuleSelector::from_str("E001")?],
        };

        let preview_mode = PreviewMode::default();
        let rules = ruleset(args, &preview_mode)?;
        let one_rules: Vec<Rule> = vec![Rule::IoError, Rule::SyntaxError];

        assert_eq!(rules, one_rules);

        Ok(())
    }

    use std::fs;

    use anyhow::{Context, Result};
    use tempfile::TempDir;
    use textwrap::dedent;

    #[test]
    fn find_and_check_fpm_toml() -> Result<()> {
        let tempdir = TempDir::new()?;
        let fpm_toml = tempdir.path().join("fpm.toml");
        fs::write(
            fpm_toml,
            dedent(
                r#"
                some-stuff = 1
                other-things = "hello"

                [extra.fortitude.check]
                ignore = ["T001"]
                "#,
            ),
        )?;

        let fpm = find_settings_toml(tempdir.path())?.context("Failed to find fpm.toml")?;
        let enabled = fortitude_enabled(fpm)?;
        assert!(enabled);

        Ok(())
    }
}<|MERGE_RESOLUTION|>--- conflicted
+++ resolved
@@ -5,11 +5,7 @@
 use crate::rule_selector::{PreviewOptions, RuleSelector, Specificity};
 use crate::rules::Rule;
 use crate::rules::{error::ioerror::IoError, AstRuleEnum, PathRuleEnum, TextRuleEnum};
-<<<<<<< HEAD
-use crate::settings::{OutputFormat, ProgressBar, Settings, DEFAULT_SELECTORS};
-=======
-use crate::settings::{OutputFormat, PreviewMode, Settings, DEFAULT_SELECTORS};
->>>>>>> af906167
+use crate::settings::{OutputFormat, PreviewMode, ProgressBar, Settings, DEFAULT_SELECTORS};
 
 use anyhow::{Context, Result};
 use indicatif::{ParallelProgressIterator, ProgressStyle};
@@ -136,11 +132,8 @@
     pub line_length: usize,
     pub file_extensions: Vec<String>,
     pub output_format: OutputFormat,
-<<<<<<< HEAD
     pub progress_bar: ProgressBar,
-=======
     pub preview: PreviewMode,
->>>>>>> af906167
 }
 
 /// Read either fpm.toml or fortitude.toml into our "known good" file
@@ -167,13 +160,10 @@
                 .file_extensions
                 .unwrap_or(FORTRAN_EXTS.iter().map(|ext| ext.to_string()).collect_vec()),
             output_format: value.output_format.unwrap_or_default(),
-<<<<<<< HEAD
             progress_bar: value.progress_bar.unwrap_or_default(),
-=======
             preview: resolve_bool_arg(value.preview, value.no_preview)
                 .map(PreviewMode::from)
                 .unwrap_or_default(),
->>>>>>> af906167
         },
         None => CheckSettings::default(),
     };
@@ -397,18 +387,15 @@
     };
 
     let output_format = args.output_format.unwrap_or(file_settings.output_format);
-<<<<<<< HEAD
+    let preview_mode = resolve_bool_arg(args.preview, args.no_preview)
+        .map(PreviewMode::from)
+        .unwrap_or(file_settings.preview);
+
     let mut progress_bar = args.progress_bar.unwrap_or(file_settings.progress_bar);
-
     // Override progress bar settings if not using colour terminal
     if progress_bar == ProgressBar::Fancy && !colored::control::SHOULD_COLORIZE.should_colorize() {
         progress_bar = ProgressBar::Ascii;
     }
-=======
-    let preview_mode = resolve_bool_arg(args.preview, args.no_preview)
-        .map(PreviewMode::from)
-        .unwrap_or(file_settings.preview);
->>>>>>> af906167
 
     // At this point, we've assembled all our settings, and we're
     // ready to check the project
