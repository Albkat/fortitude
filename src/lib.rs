--- conflicted
+++ resolved
@@ -4,16 +4,9 @@
 pub mod explain;
 mod rules;
 mod settings;
-<<<<<<< HEAD
-use ast::{named_descendants, parse};
-use colored::Colorize;
-=======
 use annotate_snippets::{Level, Renderer, Snippet};
-use anyhow::Context;
 use ast::{named_descendants, parse};
 use colored::{ColoredString, Colorize};
-use lazy_regex::regex_captures;
->>>>>>> 475271d4
 use settings::Settings;
 use std::cmp::Ordering;
 use std::fmt;
@@ -233,8 +226,6 @@
             }
         }
     }
-<<<<<<< HEAD
-=======
 }
 
 /// Read filename into vec of strings
@@ -312,20 +303,4 @@
     let renderer = Renderer::styled();
     let source_block = renderer.render(snippet);
     writeln!(f, "{}", source_block)
-}
-
-#[cfg(test)]
-mod tests {
-    use super::*;
-
-    #[test]
-    fn test_rule_code() {
-        let f001 = Code::new(Category::FileSystem, 1);
-        assert_eq!(f001.to_string(), "F001");
-        let c120 = Code::new(Category::Style, 120);
-        assert_eq!(c120.to_string(), "S120");
-    }
-
-    // TODO Test diagnostics
->>>>>>> 475271d4
 }